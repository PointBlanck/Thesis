"""
Module containing all the code relevant to the integration of the system.
"""
# See the module of ivp_solve and debug it and maybe add print statements to track progress more easily.
# Look for different integrating package.
# Check performance against Mathematica and make it show which integration method it is using

import numpy as np
import scipy.integrate as scpint
import scipy.optimize as scpopt
import matplotlib.pyplot as plt
import datetime as dt
import potentials as ptns

lines = []

# Define the system to be integrated.
def system(t, y):
    """
    The system to be integrated for the calculation of the stellar motion inside the galaxy.
    """
    r, phi, pr, pphi = y
    drdt = ptns.hamiltonian_dpr(r, phi, pr, pphi)
    dphidt = ptns.hamiltonian_dpphi(r, phi, pr ,pphi)
    dprdt = -ptns.hamiltonian_dr(r, phi, pr, pphi)
    dpphidt = -ptns.hamiltonian_dphi(r, phi, pr, pphi)
    return np.array([drdt, dphidt, dprdt, dpphidt])

def system1(y, energy, phi0, pphi0):
    """
    The system to be integrated for the calculation of the stellar motion inside the galaxy.
    """
    r0, pr0= y
    drdt = ptns.hamiltonian_dpr(r0, phi0, pr0, pphi0)
    dprdt = -ptns.hamiltonian_dr(r0, phi0, pr0, pphi0)
    return [drdt, dprdt]



# Define the function that counts events
def event(t, y):
    """
    A function that becomes 0 when phi = pi/2
    """
    return np.cos(y[1])

# Integrate
event.direction = -1
plt.ion()
fig, ax = plt.subplots(1,2,layout='constrained')
def integrate(ksi_init, pksi_init, tol, steps, rc):
    """ Integrates and stores a single Poincare instance. """
    kappac = ptns.epicyclic_frequency(rc)
    omegac = ptns.angular_velocity(rc)
    pphic = ptns.angular_velocity(rc)*rc**2
    energy = ptns.energy_cyclic(rc, pphic)
    
    # Define initial conditions
    r0 = rc - ksi_init
    phi0 = np.pi/2.0
    pr0 = -pksi_init
    pphi0 = (r0**2)*ptns.Omg_sp + r0*np.sqrt((r0**2)*(ptns.Omg_sp**2) - (pr0**2) - 2*ptns.total_potential(r0, phi0) + 2*energy)
    y0 = [r0, phi0, pr0, pphi0]
    
    # Print important quantities
    print('Epicyclic frequency:', kappac)
    print('Angular velocity:', omegac)
    print('Period:', (2*np.pi)/omegac)
    print("P_φc", pphic)
    print('Energy of cyclic movement:', energy)
    print('Number of periods:', steps)
    print('Initial conditions:', y0)

    # Integrate
    period = 2*np.pi/(omegac)
    t_span = (0, steps*period)
<<<<<<< HEAD
    sol = scpint.solve_ivp(system, t_span, y0, rtol=tol,atol=tol, max_step=0.005, events=event, method="Radau")
    lines.append(ax.scatter(rc - sol.y_events[0][1:,0], -sol.y_events[0][1:,2], c='black', s=10))
=======
    time1 = dt.datetime.now()
    sol = scpint.solve_ivp(system, t_span, y0, rtol=tol, atol=tol, vectorized=True, events=event, method="Radau")
    time2 = dt.datetime.now()
    print("Integration Status Code:", sol.status)
    print(sol.message)
    print("Execution Time:", time2 - time1)
    lines.append(ax[0].scatter(rc - sol.y_events[0][1:,0], -sol.y_events[0][1:,2], c='black', s=10))
    ax[1].plot(sol.y[0]*np.cos(sol.y[1]), sol.y[0]*np.sin(sol.y[1]))
>>>>>>> 7a4bffcb

def periodic(ksi_init, pksi_init, tol, steps, rc):
    """
    Function that uses the NR method to find one of the
    stable orbits of the system that is near the initial guess.
    """
    # Important quantities
    kappac = ptns.epicyclic_frequency(rc)
    omegac = ptns.angular_velocity(rc)
    pphic = ptns.angular_velocity(rc)*rc**2
    energy = ptns.energy_cyclic(rc, pphic)

    # Initial conditions
    r0 = rc - ksi_init
    pr0 = -pksi_init
    phi0 = np.pi/2
    pphi0 = (r0**2)*ptns.Omg_sp + r0*np.sqrt((r0**2)*(ptns.Omg_sp**2) - (pr0**2) - 2*ptns.total_potential(r0, phi0) + 2*energy)
    y0 = [r0, pr0]
    sol = scpopt.root(system1, y0, args=(energy, phi0, pphi0), tol=tol, method='broyden2')
    print(rc - sol.x[0], -sol.x[1])
    ax.scatter(rc - sol.x[0], -sol.x[1])
"""
def orbit(ksi_init, pksi_init, tol, steps, rc):
    # Info
    kappac = ptns.epicyclic_frequency(rc)
    omegac = ptns.angular_velocity(rc)
    pphic = ptns.angular_velocity(rc)*rc**2
    energy = ptns.energy_cyclic(rc, pphic)

    for r0 in np.linspace(0.01, rc, steps):
    
        # Define initial conditions
        phi0 = np.pi/2.0
        pr0 = -pksi_init
        pphi0 = (r0**2)*ptns.Omg_sp + r0*np.sqrt((r0**2)*(ptns.Omg_sp**2) - (pr0**2) - 2*ptns.total_potential(r0, phi0) + 2*energy)
        y0 = [r0, phi0, pr0, pphi0]
        # Integrate
        period = 2*np.pi/(omegac)
        t_span = (0, 1.5*period)
        sol = scp.solve_ivp(system, t_span, y0, rtol=tol, events=event, method="Radau")
        r = sol.y[0,:]
        phi = sol.y[1,:]
        x = r*np.cos(phi)
        y = r*np.sin(phi)
        ax.plot(x, y)
    
    # Print important quantities
    print('Epicyclic frequency:', kappac)
    print('Angular velocity:', omegac)
    print('Period:', (2*np.pi)/omegac)
    print('P_phic:', pphic)
    print('Energy of cyclic movement:', energy)
    print('Number of periods:', steps)
    print('Initial conditions:', y0)"""

    
    
ax[0].set_xlabel("ξ")
ax[0].set_ylabel("$P_ξ$")
ax[0].set_box_aspect(1)
ax[1].set_box_aspect(1)
<|MERGE_RESOLUTION|>--- conflicted
+++ resolved
@@ -74,10 +74,6 @@
     # Integrate
     period = 2*np.pi/(omegac)
     t_span = (0, steps*period)
-<<<<<<< HEAD
-    sol = scpint.solve_ivp(system, t_span, y0, rtol=tol,atol=tol, max_step=0.005, events=event, method="Radau")
-    lines.append(ax.scatter(rc - sol.y_events[0][1:,0], -sol.y_events[0][1:,2], c='black', s=10))
-=======
     time1 = dt.datetime.now()
     sol = scpint.solve_ivp(system, t_span, y0, rtol=tol, atol=tol, vectorized=True, events=event, method="Radau")
     time2 = dt.datetime.now()
@@ -86,7 +82,6 @@
     print("Execution Time:", time2 - time1)
     lines.append(ax[0].scatter(rc - sol.y_events[0][1:,0], -sol.y_events[0][1:,2], c='black', s=10))
     ax[1].plot(sol.y[0]*np.cos(sol.y[1]), sol.y[0]*np.sin(sol.y[1]))
->>>>>>> 7a4bffcb
 
 def periodic(ksi_init, pksi_init, tol, steps, rc):
     """
